/**
 * Fuzzy Control Module for Regenerative Braking
 * 
 * This module exports the main components of the fuzzy control strategy
 * for regenerative braking in electric vehicles with in-wheel motors.
 */

// Main controller exports
export { 
  FuzzyRegenerativeBrakingController,
  type BrakingInputs,
  type BrakingOutputs,
  type FuzzySet,
  type FuzzyRule
} from './FuzzyRegenerativeBrakingController';

// Torque model exports
export {
  RegenerativeBrakingTorqueModel,
  type VehicleParameters,
  type BrakingDemand,
  type TorqueDistribution,
  type MotorConstraints
} from './RegenerativeBrakingTorqueModel';

// Integration system exports
export {
  FuzzyControlIntegration,
  type SystemInputs,
  type SystemOutputs,
  type SafetyLimits
} from './FuzzyControlIntegration';

<<<<<<< HEAD
// MR Fluid system exports
export {
  MRFluidFormulation,
  type MRFluidComposition,
  type EnergyRecoveryMetrics,
  type OptimizationParameters
} from './MRFluidFormulation';

export {
  MRFluidIntegration,
  type MRFluidSystemInputs,
  type MRFluidSystemOutputs,
  type MRFluidSystemConfiguration
} from './MRFluidIntegration';
=======
// Hydraulic electromagnetic regenerative damper exports
export {
  HydraulicElectromagneticRegenerativeDamper,
  type DamperInputs,
  type DamperOutputs,
  type DamperConfiguration,
  type DamperConstraints
} from './HydraulicElectromagneticRegenerativeDamper';

// Hydraulic damper integration exports
export {
  HydraulicDamperIntegration,
  type IntegratedSystemInputs,
  type IntegratedSystemOutputs,
  type HydraulicDamperSystemConfig
} from './HydraulicDamperIntegration';

// Continuous energy generation exports
export {
  ContinuousEnergyGenerator,
  type GenerationParameters,
  type ThermalConfig,
  type WheelRotationData,
  type ElectromagneticConfig,
  type PowerOutput,
  type SystemStatus
} from './ContinuousEnergyGenerator';

// Enhanced energy system exports
export {
  EnhancedEnergySystem,
  type EnhancedSystemInputs,
  type EnhancedSystemOutputs,
  type TrainSpecificInputs,
  type TrainSystemOutputs
} from './EnhancedEnergySystem';

// Four-wheel energy analyzer exports
export {
  FourWheelEnergyAnalyzer,
  type OperatingCondition,
  type EnergyFlowResult,
  type SystemEfficiencyAnalysis
} from './FourWheelEnergyAnalyzer';

>>>>>>> be3286b8

/**
 * Factory function to create a complete fuzzy control system
 */
export function createFuzzyControlSystem(vehicleParams: VehicleParameters, safetyLimits?: Partial<SafetyLimits>) {
  return new FuzzyControlIntegration(vehicleParams, safetyLimits);
}

/**

 * Factory function to create a hydraulic electromagnetic regenerative damper
 */
export function createHydraulicDamper(config?: Partial<DamperConfiguration>, constraints?: Partial<DamperConstraints>) {
  return new HydraulicElectromagneticRegenerativeDamper(config, constraints);
}

/**
 * Factory function to create an integrated hydraulic damper system
 */
export function createIntegratedDamperSystem(
  vehicleParams: VehicleParameters, 
  systemConfig?: Partial<HydraulicDamperSystemConfig>
) {
  return new HydraulicDamperIntegration(vehicleParams, systemConfig);

 * Factory function to create an enhanced energy system with continuous generation
 */
export function createEnhancedEnergySystem(
  vehicleParams: VehicleParameters,
  electromagneticConfigs: Map<string, ElectromagneticConfig>
) {
  return new EnhancedEnergySystem(vehicleParams, electromagneticConfigs);
}

/**
 * Factory function to create default electromagnetic configurations for vehicles
 */
export function createDefaultElectromagneticConfigs(motorCount: number = 4): Map<string, ElectromagneticConfig> {
  const defaultConfig: ElectromagneticConfig = {
    permanentMagnetStrength: 1.2,
    coilTurns: 120,
    coilResistance: 0.05,
    airGapDistance: 0.003,
    magneticPermeability: 1.256e-6
  };

  const configs = new Map<string, ElectromagneticConfig>();
  configs.set('frontLeft', { ...defaultConfig });
  configs.set('frontRight', { ...defaultConfig });
  
  if (motorCount >= 4) {
    configs.set('rearLeft', { ...defaultConfig, permanentMagnetStrength: 1.0, coilTurns: 100 });
    configs.set('rearRight', { ...defaultConfig, permanentMagnetStrength: 1.0, coilTurns: 100 });
  }
  
  return configs;
}

/**
 * Factory function to create train-optimized electromagnetic configurations
 */
export function createTrainElectromagneticConfigs(): Map<string, ElectromagneticConfig> {
  const trainConfig: ElectromagneticConfig = {
    permanentMagnetStrength: 1.6,
    coilTurns: 200,
    coilResistance: 0.03,
    airGapDistance: 0.004,
    magneticPermeability: 1.256e-6
  };

  const configs = new Map<string, ElectromagneticConfig>();
  configs.set('frontLeft', { ...trainConfig });
  configs.set('frontRight', { ...trainConfig });
  configs.set('rearLeft', { ...trainConfig });
  configs.set('rearRight', { ...trainConfig });
  
  return configs;
}

/**
 * Default vehicle parameters for testing and development
 */
export const defaultVehicleParameters: VehicleParameters = {
  mass: 1800,                    // kg - typical electric vehicle mass
  frontAxleWeightRatio: 0.6,     // 60% front weight distribution
  wheelRadius: 0.35,             // m - typical wheel radius
  motorCount: 2,                 // front-wheel drive configuration
  maxMotorTorque: 400,           // Nm - per motor
  motorEfficiency: 0.92,         // 92% efficiency
  transmissionRatio: 1.0         // direct drive
};

/**
 * Default safety limits
 */
export const defaultSafetyLimits: SafetyLimits = {
  maxRegenerativeBrakingRatio: 0.8,    // Maximum 80% regenerative braking
  maxMotorTorque: 400,                 // Nm
  maxMotorTemperature: 150,            // °C
  maxBatteryChargeCurrent: 200,        // A
  minMechanicalBrakingRatio: 0.2       // Minimum 20% mechanical braking in emergency
};

/**
 * Default hydraulic damper configuration
 */
export const defaultDamperConfiguration: DamperConfiguration = {
  maxDampingForce: 8000,               // N - typical for passenger vehicle
  maxElectromagneticForce: 2000,       // N - electromagnetic contribution
  coilResistance: 0.5,                 // Ω - low resistance for efficiency
  magneticFluxDensity: 1.2,            // T - strong permanent magnets
  coilLength: 0.15,                    // m - effective coil length
  cylinderDiameter: 0.05,              // m - 50mm diameter
  maxOperatingTemperature: 120,        // °C - thermal limit
  conversionEfficiency: 0.85           // 85% electromagnetic conversion efficiency
};

/**
 * Default hydraulic damper constraints
 */
export const defaultDamperConstraints: DamperConstraints = {
  maxCompressionVelocity: 2.0,         // m/s - maximum compression speed
  maxExtensionVelocity: 2.0,           // m/s - maximum extension speed
  maxDisplacement: 0.15,               // m - maximum compression
  minDisplacement: -0.15,              // m - maximum extension
  maxPowerOutput: 1500,                // W - maximum power per damper
  temperatureDeratingThreshold: 100    // °C - start reducing performance
};

/**
 * Default integrated system configuration
 */
export const defaultIntegratedSystemConfig: HydraulicDamperSystemConfig = {
  damperConfigs: {
    front: defaultDamperConfiguration,
    rear: {
      ...defaultDamperConfiguration,
      maxDampingForce: 7000,           // Slightly lower for rear
      maxElectromagneticForce: 1800,
      maxPowerOutput: 1200
    }
  },
  damperConstraints: {
    front: defaultDamperConstraints,
    rear: {
      ...defaultDamperConstraints,
      maxPowerOutput: 1200
    }
  },
  energyManagement: {
    prioritizeBrakingOverDamping: true,
    maxCombinedPower: 8000,            // W - total system power limit
    batteryChargingThreshold: 0.95,    // Reduce charging when battery > 95%
    thermalManagementEnabled: true
  }
};

/**
 * Utility function to validate vehicle parameters
 */
export function validateVehicleParameters(params: VehicleParameters): boolean {
  return (
    params.mass > 0 &&
    params.frontAxleWeightRatio > 0 && params.frontAxleWeightRatio <= 1 &&
    params.wheelRadius > 0 &&
    params.motorCount > 0 && params.motorCount <= 4 &&
    params.maxMotorTorque > 0 &&
    params.motorEfficiency > 0 && params.motorEfficiency <= 1 &&
    params.transmissionRatio > 0
  );
}

/**
 * Utility function to create test inputs for system validation
 */
export function createTestInputs(overrides?: Partial<SystemInputs>): SystemInputs {
  return {
    vehicleSpeed: 60,              // km/h
    brakePedalPosition: 0.3,       // 30% brake pedal
    acceleratorPedalPosition: 0,   // No acceleration
    steeringAngle: 0,              // Straight ahead
    
    lateralAcceleration: 0,        // m/s²
    longitudinalAcceleration: -2,  // m/s² (braking)
    yawRate: 0,                    // rad/s
    roadGradient: 0,               // % (flat road)
    
    batterySOC: 0.7,               // 70% charge
    batteryVoltage: 400,           // V
    batteryCurrent: 50,            // A
    batteryTemperature: 25,        // °C
    motorTemperatures: {
      frontLeft: 60,               // °C
      frontRight: 62,              // °C
    },
    
    ambientTemperature: 20,        // °C
    roadSurface: 'dry',
    visibility: 'clear',
    
    ...overrides
  };
}<|MERGE_RESOLUTION|>--- conflicted
+++ resolved
@@ -31,7 +31,6 @@
   type SafetyLimits
 } from './FuzzyControlIntegration';
 
-<<<<<<< HEAD
 // MR Fluid system exports
 export {
   MRFluidFormulation,
@@ -46,7 +45,7 @@
   type MRFluidSystemOutputs,
   type MRFluidSystemConfiguration
 } from './MRFluidIntegration';
-=======
+
 // Hydraulic electromagnetic regenerative damper exports
 export {
   HydraulicElectromagneticRegenerativeDamper,
@@ -91,8 +90,6 @@
   type EnergyFlowResult,
   type SystemEfficiencyAnalysis
 } from './FourWheelEnergyAnalyzer';
-
->>>>>>> be3286b8
 
 /**
  * Factory function to create a complete fuzzy control system
