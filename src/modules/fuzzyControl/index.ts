/**
<<<<<<< HEAD
 * Fuzzy Control Module for Regenerative Braking and Piezoelectric Energy Harvesting
 * 
 * This module exports the main components of the fuzzy control strategy
 * for regenerative braking in electric vehicles with in-wheel motors,
 * and comprehensive piezoelectric energy harvesting optimization.
=======
 * Fuzzy Control Module for Regenerative Braking and Energy Harvesting
 * 
 * This module exports the main components of the fuzzy control strategy
 * for regenerative braking in electric vehicles with in-wheel motors,
 * and provides integration with piezoelectric energy harvesting systems.
>>>>>>> e71c7597
 */

// Main controller exports
export { 
  FuzzyRegenerativeBrakingController,
  type BrakingInputs,
  type BrakingOutputs,
  type FuzzySet,
  type FuzzyRule
} from './FuzzyRegenerativeBrakingController';

// Torque model exports
export {
  RegenerativeBrakingTorqueModel,
  type VehicleParameters,
  type BrakingDemand,
  type TorqueDistribution,
  type MotorConstraints
} from './RegenerativeBrakingTorqueModel';

// Integration system exports
export {
  FuzzyControlIntegration,
  type SystemInputs,
  type SystemOutputs,
  type SafetyLimits
} from './FuzzyControlIntegration';

<<<<<<< HEAD
// Piezoelectric Materials exports
export {
  ClassicalPiezoelectricMaterial,
  NonClassicalPiezoelectricMaterial,
  PiezoelectricMaterialFactory,
  type MaterialProperties,
  type NonClassicalProperties
} from './PiezoelectricMaterials';

// Structural Modeling exports
export {
  PiezoelectricBeamModel,
  PiezoelectricPlateModel,
  MultiPhysicsStructuralModel,
  type GeometryParameters,
  type LoadConditions,
  type StructuralResponse,
  type ModalProperties
} from './StructuralModeling';

// Optimization Algorithms exports
export {
  GeneticAlgorithmOptimizer,
  ParticleSwarmOptimizer,
  GradientBasedOptimizer,
  type OptimizationParameters,
  type OptimizationObjectives,
  type OptimizationResult
} from './OptimizationAlgorithms';

// Vibration Energy Harvesting exports
export {
  PiezoelectricEnergyHarvestingController,
  type VibrationEnergySystem,
  type PiezoelectricHarvester,
  type VibrationSource
} from './VibrationEnergyHarvesting';

// Main Piezoelectric Energy Harvester exports
export {
  PiezoelectricEnergyHarvester,
  type PiezoelectricSystemConfiguration,
  type PiezoelectricSystemStatus,
  type PiezoelectricPerformanceMetrics
} from './PiezoelectricEnergyHarvester';
=======
// Piezoelectric energy harvesting exports
export {
  PiezoelectricEnergyHarvester,
  PiezoelectricIntegration,
  NumericalAnalysis,
  type PiezoelectricMaterial,
  type HarvesterConfiguration,
  type EnvironmentalConditions,
  type HarvesterPerformance,
  type MultiSourceInputs,
  type OptimizationParameters,
  type IntegratedSystemInputs,
  type IntegratedSystemOutputs,
  type EnergyManagementStrategy,
  createPiezoelectricSystem,
  defaultPiezoelectricMaterials,
  defaultHarvesterConfigurations,
  defaultOptimizationParameters,
  piezoelectricUtils,
  validationUtils
} from '../piezoelectricHarvesting';

// Continuous energy harvesting exports
export {
  ContinuousEnergyHarvester,
  type WheelRotationInputs,
  type EnergyHarvestingOutputs,
  type InductionCoilParameters,
  type HarvestingStrategy
} from './ContinuousEnergyHarvester';

// MR Fluid system exports
export {
  MRFluidFormulation,
  type MRFluidComposition,
  type EnergyRecoveryMetrics,
  type OptimizationParameters
} from './MRFluidFormulation';

export {
  MRFluidIntegration,
  type MRFluidSystemInputs,
  type MRFluidSystemOutputs,
  type MRFluidSystemConfiguration
} from './MRFluidIntegration';

// Hydraulic electromagnetic regenerative damper exports
export {
  HydraulicElectromagneticRegenerativeDamper,
  type DamperInputs,
  type DamperOutputs,
  type DamperConfiguration,
  type DamperConstraints
} from './HydraulicElectromagneticRegenerativeDamper';

// Hydraulic damper integration exports
export {
  HydraulicDamperIntegration,
  type IntegratedSystemInputs,
  type IntegratedSystemOutputs,
  type HydraulicDamperSystemConfig
} from './HydraulicDamperIntegration';

// Continuous energy generation exports
export {
  ContinuousEnergyGenerator,
  type GenerationParameters,
  type ThermalConfig,
  type WheelRotationData,
  type ElectromagneticConfig,
  type PowerOutput,
  type SystemStatus
} from './ContinuousEnergyGenerator';

// Enhanced energy system exports
export {
  EnhancedEnergySystem,
  type EnhancedSystemInputs,
  type EnhancedSystemOutputs,
  type TrainSpecificInputs,
  type TrainSystemOutputs
} from './EnhancedEnergySystem';

// Four-wheel energy analyzer exports
export {
  FourWheelEnergyAnalyzer,
  type OperatingCondition,
  type EnergyFlowResult,
  type SystemEfficiencyAnalysis
} from './FourWheelEnergyAnalyzer';
>>>>>>> e71c7597

/**
 * Factory function to create a complete fuzzy control system
 */
export function createFuzzyControlSystem(vehicleParams: VehicleParameters, safetyLimits?: Partial<SafetyLimits>) {
  return new FuzzyControlIntegration(vehicleParams, safetyLimits);
}

/**
<<<<<<< HEAD
 * Factory function to create a complete piezoelectric energy harvesting system
 */
export function createPiezoelectricEnergyHarvester(config: PiezoelectricSystemConfiguration) {
  return new PiezoelectricEnergyHarvester(config);
}

/**
 * Default piezoelectric system configuration for testing and development
 */
export const defaultPiezoelectricConfiguration: PiezoelectricSystemConfiguration = {
  materials: {
    classical: ['PZT-5H'],
    nonClassical: ['PMN-PT']
  },
  harvesters: {
    beamHarvesters: [
      {
        id: 'suspension_harvester',
        material: 'PZT-5H',
        geometry: {
          length: 0.05,
          width: 0.02,
          thickness: 0.001,
          shape: 'rectangular',
          aspectRatio: 2.5,
          supportConditions: 'cantilever',
          massLocation: 'tip',
          tipMass: 0.01,
          layers: [{
            materialType: 'PZT-5H',
            thickness: 0.001,
            position: 'middle',
            orientation: 0
          }]
        },
        location: { x: 1.2, y: 0.8, z: 0.3 }
      }
    ],
    plateHarvesters: []
  },
  optimization: {
    enabled: true,
    algorithms: ['genetic', 'pso'],
    objectives: {
      maximizePower: { weight: 0.5 },
      maximizeEfficiency: { weight: 0.3 },
      maximizeBandwidth: { weight: 0.2 },
      minimizeWeight: { weight: 0.0 },
      minimizeVolume: { weight: 0.0 },
      minimizeStress: { weight: 0.0 },
      maxStress: 100e6,
      maxDisplacement: 0.001,
      minNaturalFrequency: 1,
      maxNaturalFrequency: 1000
    },
    updateInterval: 5000,
    convergenceCriteria: {
      maxIterations: 100,
      tolerance: 1e-6,
      improvementThreshold: 0.01
    }
  },
  targets: {
    minPowerOutput: 0.001,
    minEfficiency: 0.1,
    maxStress: 100e6,
    operatingFrequencyRange: { min: 1, max: 100 }
  }
};
=======
 * Factory function to create a complete integrated energy harvesting system
 * with both regenerative braking and piezoelectric harvesting capabilities
 */
export function createIntegratedEnergySystem(
  vehicleParams: VehicleParameters, 
  safetyLimits?: Partial<SafetyLimits>,
  optimizationParams?: OptimizationParameters
) {
  return new PiezoelectricIntegration(vehicleParams, safetyLimits, optimizationParams);

 * Factory function to create a hydraulic electromagnetic regenerative damper
 */
export function createHydraulicDamper(config?: Partial<DamperConfiguration>, constraints?: Partial<DamperConstraints>) {
  return new HydraulicElectromagneticRegenerativeDamper(config, constraints);
}

/**
 * Factory function to create an integrated hydraulic damper system
 */
export function createIntegratedDamperSystem(
  vehicleParams: VehicleParameters, 
  systemConfig?: Partial<HydraulicDamperSystemConfig>
) {
  return new HydraulicDamperIntegration(vehicleParams, systemConfig);

 * Factory function to create an enhanced energy system with continuous generation
 */
export function createEnhancedEnergySystem(
  vehicleParams: VehicleParameters,
  electromagneticConfigs: Map<string, ElectromagneticConfig>
) {
  return new EnhancedEnergySystem(vehicleParams, electromagneticConfigs);
}

/**
 * Factory function to create default electromagnetic configurations for vehicles
 */
export function createDefaultElectromagneticConfigs(motorCount: number = 4): Map<string, ElectromagneticConfig> {
  const defaultConfig: ElectromagneticConfig = {
    permanentMagnetStrength: 1.2,
    coilTurns: 120,
    coilResistance: 0.05,
    airGapDistance: 0.003,
    magneticPermeability: 1.256e-6
  };

  const configs = new Map<string, ElectromagneticConfig>();
  configs.set('frontLeft', { ...defaultConfig });
  configs.set('frontRight', { ...defaultConfig });
  
  if (motorCount >= 4) {
    configs.set('rearLeft', { ...defaultConfig, permanentMagnetStrength: 1.0, coilTurns: 100 });
    configs.set('rearRight', { ...defaultConfig, permanentMagnetStrength: 1.0, coilTurns: 100 });
  }
  
  return configs;
}

/**
 * Factory function to create train-optimized electromagnetic configurations
 */
export function createTrainElectromagneticConfigs(): Map<string, ElectromagneticConfig> {
  const trainConfig: ElectromagneticConfig = {
    permanentMagnetStrength: 1.6,
    coilTurns: 200,
    coilResistance: 0.03,
    airGapDistance: 0.004,
    magneticPermeability: 1.256e-6
  };

  const configs = new Map<string, ElectromagneticConfig>();
  configs.set('frontLeft', { ...trainConfig });
  configs.set('frontRight', { ...trainConfig });
  configs.set('rearLeft', { ...trainConfig });
  configs.set('rearRight', { ...trainConfig });
  
  return configs;
}
>>>>>>> e71c7597

/**
 * Default vehicle parameters for testing and development
 */
export const defaultVehicleParameters: VehicleParameters = {
  mass: 1800,                    // kg - typical electric vehicle mass
  frontAxleWeightRatio: 0.6,     // 60% front weight distribution
  wheelRadius: 0.35,             // m - typical wheel radius
  motorCount: 2,                 // front-wheel drive configuration
  maxMotorTorque: 400,           // Nm - per motor
  motorEfficiency: 0.92,         // 92% efficiency
  transmissionRatio: 1.0         // direct drive
};

/**
 * Default safety limits
 */
export const defaultSafetyLimits: SafetyLimits = {
  maxRegenerativeBrakingRatio: 0.8,    // Maximum 80% regenerative braking
  maxMotorTorque: 400,                 // Nm
  maxMotorTemperature: 150,            // °C
  maxBatteryChargeCurrent: 200,        // A
  minMechanicalBrakingRatio: 0.2       // Minimum 20% mechanical braking in emergency
};

/**
 * Default hydraulic damper configuration
 */
export const defaultDamperConfiguration: DamperConfiguration = {
  maxDampingForce: 8000,               // N - typical for passenger vehicle
  maxElectromagneticForce: 2000,       // N - electromagnetic contribution
  coilResistance: 0.5,                 // Ω - low resistance for efficiency
  magneticFluxDensity: 1.2,            // T - strong permanent magnets
  coilLength: 0.15,                    // m - effective coil length
  cylinderDiameter: 0.05,              // m - 50mm diameter
  maxOperatingTemperature: 120,        // °C - thermal limit
  conversionEfficiency: 0.85           // 85% electromagnetic conversion efficiency
};

/**
 * Default hydraulic damper constraints
 */
export const defaultDamperConstraints: DamperConstraints = {
  maxCompressionVelocity: 2.0,         // m/s - maximum compression speed
  maxExtensionVelocity: 2.0,           // m/s - maximum extension speed
  maxDisplacement: 0.15,               // m - maximum compression
  minDisplacement: -0.15,              // m - maximum extension
  maxPowerOutput: 1500,                // W - maximum power per damper
  temperatureDeratingThreshold: 100    // °C - start reducing performance
};

/**
 * Default integrated system configuration
 */
export const defaultIntegratedSystemConfig: HydraulicDamperSystemConfig = {
  damperConfigs: {
    front: defaultDamperConfiguration,
    rear: {
      ...defaultDamperConfiguration,
      maxDampingForce: 7000,           // Slightly lower for rear
      maxElectromagneticForce: 1800,
      maxPowerOutput: 1200
    }
  },
  damperConstraints: {
    front: defaultDamperConstraints,
    rear: {
      ...defaultDamperConstraints,
      maxPowerOutput: 1200
    }
  },
  energyManagement: {
    prioritizeBrakingOverDamping: true,
    maxCombinedPower: 8000,            // W - total system power limit
    batteryChargingThreshold: 0.95,    // Reduce charging when battery > 95%
    thermalManagementEnabled: true
  }
};

/**
 * Utility function to validate vehicle parameters
 */
export function validateVehicleParameters(params: VehicleParameters): boolean {
  return (
    params.mass > 0 &&
    params.frontAxleWeightRatio > 0 && params.frontAxleWeightRatio <= 1 &&
    params.wheelRadius > 0 &&
    params.motorCount > 0 && params.motorCount <= 4 &&
    params.maxMotorTorque > 0 &&
    params.motorEfficiency > 0 && params.motorEfficiency <= 1 &&
    params.transmissionRatio > 0
  );
}

/**
 * Utility function to create test inputs for system validation
 */
export function createTestInputs(overrides?: Partial<SystemInputs>): SystemInputs {
  return {
    vehicleSpeed: 60,              // km/h
    brakePedalPosition: 0.3,       // 30% brake pedal
    acceleratorPedalPosition: 0,   // No acceleration
    steeringAngle: 0,              // Straight ahead
    
    lateralAcceleration: 0,        // m/s²
    longitudinalAcceleration: -2,  // m/s² (braking)
    yawRate: 0,                    // rad/s
    roadGradient: 0,               // % (flat road)
    
    batterySOC: 0.7,               // 70% charge
    batteryVoltage: 400,           // V
    batteryCurrent: 50,            // A
    batteryTemperature: 25,        // °C
    motorTemperatures: {
      frontLeft: 60,               // °C
      frontRight: 62,              // °C
    },
    
    ambientTemperature: 20,        // °C
    roadSurface: 'dry',
    visibility: 'clear',
    
    // Continuous energy harvesting inputs
    motorLoad: 0.5,                // 50% motor load
    propulsionPower: 25000,        // 25kW propulsion power
    wheelTorque: 200,              // 200Nm wheel torque
    
    ...overrides
  };
}<|MERGE_RESOLUTION|>--- conflicted
+++ resolved
@@ -1,17 +1,9 @@
 /**
-<<<<<<< HEAD
- * Fuzzy Control Module for Regenerative Braking and Piezoelectric Energy Harvesting
- * 
- * This module exports the main components of the fuzzy control strategy
- * for regenerative braking in electric vehicles with in-wheel motors,
- * and comprehensive piezoelectric energy harvesting optimization.
-=======
  * Fuzzy Control Module for Regenerative Braking and Energy Harvesting
  * 
  * This module exports the main components of the fuzzy control strategy
  * for regenerative braking in electric vehicles with in-wheel motors,
  * and provides integration with piezoelectric energy harvesting systems.
->>>>>>> e71c7597
  */
 
 // Main controller exports
@@ -40,8 +32,8 @@
   type SafetyLimits
 } from './FuzzyControlIntegration';
 
-<<<<<<< HEAD
-// Piezoelectric Materials exports
+
+// Piezoelectric Materials exportsauto
 export {
   ClassicalPiezoelectricMaterial,
   NonClassicalPiezoelectricMaterial,
@@ -86,7 +78,7 @@
   type PiezoelectricSystemStatus,
   type PiezoelectricPerformanceMetrics
 } from './PiezoelectricEnergyHarvester';
-=======
+
 // Piezoelectric energy harvesting exports
 export {
   PiezoelectricEnergyHarvester,
@@ -177,7 +169,6 @@
   type EnergyFlowResult,
   type SystemEfficiencyAnalysis
 } from './FourWheelEnergyAnalyzer';
->>>>>>> e71c7597
 
 /**
  * Factory function to create a complete fuzzy control system
@@ -187,7 +178,6 @@
 }
 
 /**
-<<<<<<< HEAD
  * Factory function to create a complete piezoelectric energy harvesting system
  */
 export function createPiezoelectricEnergyHarvester(config: PiezoelectricSystemConfiguration) {
@@ -257,7 +247,6 @@
     operatingFrequencyRange: { min: 1, max: 100 }
   }
 };
-=======
  * Factory function to create a complete integrated energy harvesting system
  * with both regenerative braking and piezoelectric harvesting capabilities
  */
@@ -336,7 +325,6 @@
   
   return configs;
 }
->>>>>>> e71c7597
 
 /**
  * Default vehicle parameters for testing and development
