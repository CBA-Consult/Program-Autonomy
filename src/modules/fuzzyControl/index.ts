/**
 * Fuzzy Control Module for Regenerative Braking
 * 
 * This module exports the main components of the fuzzy control strategy
 * for regenerative braking in electric vehicles with in-wheel motors.
 */

// Main controller exports
export { 
  FuzzyRegenerativeBrakingController,
  type BrakingInputs,
  type BrakingOutputs,
  type FuzzySet,
  type FuzzyRule
} from './FuzzyRegenerativeBrakingController';

// Torque model exports
export {
  RegenerativeBrakingTorqueModel,
  type VehicleParameters,
  type BrakingDemand,
  type TorqueDistribution,
  type MotorConstraints
} from './RegenerativeBrakingTorqueModel';

// Integration system exports
export {
  FuzzyControlIntegration,
  type SystemInputs,
  type SystemOutputs,
  type SafetyLimits
} from './FuzzyControlIntegration';

<<<<<<< HEAD
// Hydraulic electromagnetic regenerative damper exports
export {
  HydraulicElectromagneticRegenerativeDamper,
  type DamperInputs,
  type DamperOutputs,
  type DamperConfiguration,
  type DamperConstraints
} from './HydraulicElectromagneticRegenerativeDamper';

// Hydraulic damper integration exports
export {
  HydraulicDamperIntegration,
  type IntegratedSystemInputs,
  type IntegratedSystemOutputs,
  type HydraulicDamperSystemConfig
} from './HydraulicDamperIntegration';
=======
// Continuous energy generation exports
export {
  ContinuousEnergyGenerator,
  type GenerationParameters,
  type ThermalConfig,
  type WheelRotationData,
  type ElectromagneticConfig,
  type PowerOutput,
  type SystemStatus
} from './ContinuousEnergyGenerator';

// Enhanced energy system exports
export {
  EnhancedEnergySystem,
  type EnhancedSystemInputs,
  type EnhancedSystemOutputs,
  type TrainSpecificInputs,
  type TrainSystemOutputs
} from './EnhancedEnergySystem';

// Four-wheel energy analyzer exports
export {
  FourWheelEnergyAnalyzer,
  type OperatingCondition,
  type EnergyFlowResult,
  type SystemEfficiencyAnalysis
} from './FourWheelEnergyAnalyzer';
>>>>>>> 2e22fcb7

/**
 * Factory function to create a complete fuzzy control system
 */
export function createFuzzyControlSystem(vehicleParams: VehicleParameters, safetyLimits?: Partial<SafetyLimits>) {
  return new FuzzyControlIntegration(vehicleParams, safetyLimits);
}

/**
<<<<<<< HEAD
 * Factory function to create a hydraulic electromagnetic regenerative damper
 */
export function createHydraulicDamper(config?: Partial<DamperConfiguration>, constraints?: Partial<DamperConstraints>) {
  return new HydraulicElectromagneticRegenerativeDamper(config, constraints);
}

/**
 * Factory function to create an integrated hydraulic damper system
 */
export function createIntegratedDamperSystem(
  vehicleParams: VehicleParameters, 
  systemConfig?: Partial<HydraulicDamperSystemConfig>
) {
  return new HydraulicDamperIntegration(vehicleParams, systemConfig);
=======
 * Factory function to create an enhanced energy system with continuous generation
 */
export function createEnhancedEnergySystem(
  vehicleParams: VehicleParameters,
  electromagneticConfigs: Map<string, ElectromagneticConfig>
) {
  return new EnhancedEnergySystem(vehicleParams, electromagneticConfigs);
}

/**
 * Factory function to create default electromagnetic configurations for vehicles
 */
export function createDefaultElectromagneticConfigs(motorCount: number = 4): Map<string, ElectromagneticConfig> {
  const defaultConfig: ElectromagneticConfig = {
    permanentMagnetStrength: 1.2,
    coilTurns: 120,
    coilResistance: 0.05,
    airGapDistance: 0.003,
    magneticPermeability: 1.256e-6
  };

  const configs = new Map<string, ElectromagneticConfig>();
  configs.set('frontLeft', { ...defaultConfig });
  configs.set('frontRight', { ...defaultConfig });
  
  if (motorCount >= 4) {
    configs.set('rearLeft', { ...defaultConfig, permanentMagnetStrength: 1.0, coilTurns: 100 });
    configs.set('rearRight', { ...defaultConfig, permanentMagnetStrength: 1.0, coilTurns: 100 });
  }
  
  return configs;
}

/**
 * Factory function to create train-optimized electromagnetic configurations
 */
export function createTrainElectromagneticConfigs(): Map<string, ElectromagneticConfig> {
  const trainConfig: ElectromagneticConfig = {
    permanentMagnetStrength: 1.6,
    coilTurns: 200,
    coilResistance: 0.03,
    airGapDistance: 0.004,
    magneticPermeability: 1.256e-6
  };

  const configs = new Map<string, ElectromagneticConfig>();
  configs.set('frontLeft', { ...trainConfig });
  configs.set('frontRight', { ...trainConfig });
  configs.set('rearLeft', { ...trainConfig });
  configs.set('rearRight', { ...trainConfig });
  
  return configs;
>>>>>>> 2e22fcb7
}

/**
 * Default vehicle parameters for testing and development
 */
export const defaultVehicleParameters: VehicleParameters = {
  mass: 1800,                    // kg - typical electric vehicle mass
  frontAxleWeightRatio: 0.6,     // 60% front weight distribution
  wheelRadius: 0.35,             // m - typical wheel radius
  motorCount: 2,                 // front-wheel drive configuration
  maxMotorTorque: 400,           // Nm - per motor
  motorEfficiency: 0.92,         // 92% efficiency
  transmissionRatio: 1.0         // direct drive
};

/**
 * Default safety limits
 */
export const defaultSafetyLimits: SafetyLimits = {
  maxRegenerativeBrakingRatio: 0.8,    // Maximum 80% regenerative braking
  maxMotorTorque: 400,                 // Nm
  maxMotorTemperature: 150,            // °C
  maxBatteryChargeCurrent: 200,        // A
  minMechanicalBrakingRatio: 0.2       // Minimum 20% mechanical braking in emergency
};

/**
 * Default hydraulic damper configuration
 */
export const defaultDamperConfiguration: DamperConfiguration = {
  maxDampingForce: 8000,               // N - typical for passenger vehicle
  maxElectromagneticForce: 2000,       // N - electromagnetic contribution
  coilResistance: 0.5,                 // Ω - low resistance for efficiency
  magneticFluxDensity: 1.2,            // T - strong permanent magnets
  coilLength: 0.15,                    // m - effective coil length
  cylinderDiameter: 0.05,              // m - 50mm diameter
  maxOperatingTemperature: 120,        // °C - thermal limit
  conversionEfficiency: 0.85           // 85% electromagnetic conversion efficiency
};

/**
 * Default hydraulic damper constraints
 */
export const defaultDamperConstraints: DamperConstraints = {
  maxCompressionVelocity: 2.0,         // m/s - maximum compression speed
  maxExtensionVelocity: 2.0,           // m/s - maximum extension speed
  maxDisplacement: 0.15,               // m - maximum compression
  minDisplacement: -0.15,              // m - maximum extension
  maxPowerOutput: 1500,                // W - maximum power per damper
  temperatureDeratingThreshold: 100    // °C - start reducing performance
};

/**
 * Default integrated system configuration
 */
export const defaultIntegratedSystemConfig: HydraulicDamperSystemConfig = {
  damperConfigs: {
    front: defaultDamperConfiguration,
    rear: {
      ...defaultDamperConfiguration,
      maxDampingForce: 7000,           // Slightly lower for rear
      maxElectromagneticForce: 1800,
      maxPowerOutput: 1200
    }
  },
  damperConstraints: {
    front: defaultDamperConstraints,
    rear: {
      ...defaultDamperConstraints,
      maxPowerOutput: 1200
    }
  },
  energyManagement: {
    prioritizeBrakingOverDamping: true,
    maxCombinedPower: 8000,            // W - total system power limit
    batteryChargingThreshold: 0.95,    // Reduce charging when battery > 95%
    thermalManagementEnabled: true
  }
};

/**
 * Utility function to validate vehicle parameters
 */
export function validateVehicleParameters(params: VehicleParameters): boolean {
  return (
    params.mass > 0 &&
    params.frontAxleWeightRatio > 0 && params.frontAxleWeightRatio <= 1 &&
    params.wheelRadius > 0 &&
    params.motorCount > 0 && params.motorCount <= 4 &&
    params.maxMotorTorque > 0 &&
    params.motorEfficiency > 0 && params.motorEfficiency <= 1 &&
    params.transmissionRatio > 0
  );
}

/**
 * Utility function to create test inputs for system validation
 */
export function createTestInputs(overrides?: Partial<SystemInputs>): SystemInputs {
  return {
    vehicleSpeed: 60,              // km/h
    brakePedalPosition: 0.3,       // 30% brake pedal
    acceleratorPedalPosition: 0,   // No acceleration
    steeringAngle: 0,              // Straight ahead
    
    lateralAcceleration: 0,        // m/s²
    longitudinalAcceleration: -2,  // m/s² (braking)
    yawRate: 0,                    // rad/s
    roadGradient: 0,               // % (flat road)
    
    batterySOC: 0.7,               // 70% charge
    batteryVoltage: 400,           // V
    batteryCurrent: 50,            // A
    batteryTemperature: 25,        // °C
    motorTemperatures: {
      frontLeft: 60,               // °C
      frontRight: 62,              // °C
    },
    
    ambientTemperature: 20,        // °C
    roadSurface: 'dry',
    visibility: 'clear',
    
    ...overrides
  };
}<|MERGE_RESOLUTION|>--- conflicted
+++ resolved
@@ -31,7 +31,6 @@
   type SafetyLimits
 } from './FuzzyControlIntegration';
 
-<<<<<<< HEAD
 // Hydraulic electromagnetic regenerative damper exports
 export {
   HydraulicElectromagneticRegenerativeDamper,
@@ -48,7 +47,7 @@
   type IntegratedSystemOutputs,
   type HydraulicDamperSystemConfig
 } from './HydraulicDamperIntegration';
-=======
+
 // Continuous energy generation exports
 export {
   ContinuousEnergyGenerator,
@@ -76,7 +75,7 @@
   type EnergyFlowResult,
   type SystemEfficiencyAnalysis
 } from './FourWheelEnergyAnalyzer';
->>>>>>> 2e22fcb7
+
 
 /**
  * Factory function to create a complete fuzzy control system
@@ -86,7 +85,7 @@
 }
 
 /**
-<<<<<<< HEAD
+
  * Factory function to create a hydraulic electromagnetic regenerative damper
  */
 export function createHydraulicDamper(config?: Partial<DamperConfiguration>, constraints?: Partial<DamperConstraints>) {
@@ -101,7 +100,7 @@
   systemConfig?: Partial<HydraulicDamperSystemConfig>
 ) {
   return new HydraulicDamperIntegration(vehicleParams, systemConfig);
-=======
+
  * Factory function to create an enhanced energy system with continuous generation
  */
 export function createEnhancedEnergySystem(
@@ -154,7 +153,6 @@
   configs.set('rearRight', { ...trainConfig });
   
   return configs;
->>>>>>> 2e22fcb7
 }
 
 /**
